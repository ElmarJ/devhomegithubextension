--- conflicted
+++ resolved
@@ -1,43 +1,39 @@
-﻿<Project Sdk="Microsoft.NET.Sdk">
-  <PropertyGroup>
-    <TargetFramework>net6.0-windows10.0.22000.0</TargetFramework>
-    <SupportedOSPlatformVersion>10.0.17763.0</SupportedOSPlatformVersion>
-    <RootNamespace>GitHubPlugin.Test</RootNamespace>
-    <Platforms>x86;x64;arm64</Platforms>
-    <IsPackable>false</IsPackable>
-    <ImplicitUsings>enable</ImplicitUsings>
-    <Nullable>enable</Nullable>
-    <UseWinUI>true</UseWinUI>
-    <ProjectPriFileName>resources.pri</ProjectPriFileName>
-  </PropertyGroup>
-  <ItemGroup>
-    <PackageReference Include="coverlet.collector" Version="3.2.0">
-      <PrivateAssets>all</PrivateAssets>
-      <IncludeAssets>runtime; build; native; contentfiles; analyzers; buildtransitive</IncludeAssets>
-    </PackageReference>
-    <PackageReference Include="Dapper" Version="2.0.123" />
-    <PackageReference Include="Dapper.Contrib" Version="2.0.78" />
-    <PackageReference Include="Microsoft.NET.Test.Sdk" Version="17.5.0" />
-    <PackageReference Include="Microsoft.Toolkit.Uwp.Notifications" Version="7.1.3" />
-<<<<<<< HEAD
-    <PackageReference Include="Microsoft.Windows.DevHome.SDK" Version="0.199.95" />
-=======
-    <PackageReference Include="Microsoft.Windows.DevHome.SDK" Version="0.100.96" />
->>>>>>> 9284982c
-    <PackageReference Include="MSTest.TestAdapter" Version="3.0.2" />
-    <PackageReference Include="MSTest.TestFramework" Version="3.0.2" />
-    <PackageReference Include="Microsoft.WindowsAppSDK" Version="1.2.230313.1" />
-    <PackageReference Include="Microsoft.Windows.CsWinRT" Version="2.0.1" />
-    <PackageReference Include="LibGit2Sharp" Version="0.26.2" />
-    <PackageReference Include="Octokit" Version="5.0.2" />
-  </ItemGroup>
-  <ItemGroup>
-    <ProjectReference Include="..\..\src\GitHubPlugin\GitHubPlugin.csproj" />
-  </ItemGroup>
-  <ItemGroup>
-    <PackageReference Update="Microsoft.CodeAnalysis.NetAnalyzers" Version="7.0.1">
-      <PrivateAssets>all</PrivateAssets>
-      <IncludeAssets>runtime; build; native; contentfiles; analyzers; buildtransitive</IncludeAssets>
-    </PackageReference>
-  </ItemGroup>
-</Project>
+﻿<Project Sdk="Microsoft.NET.Sdk">
+  <PropertyGroup>
+    <TargetFramework>net6.0-windows10.0.22000.0</TargetFramework>
+    <SupportedOSPlatformVersion>10.0.17763.0</SupportedOSPlatformVersion>
+    <RootNamespace>GitHubPlugin.Test</RootNamespace>
+    <Platforms>x86;x64;arm64</Platforms>
+    <IsPackable>false</IsPackable>
+    <ImplicitUsings>enable</ImplicitUsings>
+    <Nullable>enable</Nullable>
+    <UseWinUI>true</UseWinUI>
+    <ProjectPriFileName>resources.pri</ProjectPriFileName>
+  </PropertyGroup>
+  <ItemGroup>
+    <PackageReference Include="coverlet.collector" Version="3.2.0">
+      <PrivateAssets>all</PrivateAssets>
+      <IncludeAssets>runtime; build; native; contentfiles; analyzers; buildtransitive</IncludeAssets>
+    </PackageReference>
+    <PackageReference Include="Dapper" Version="2.0.123" />
+    <PackageReference Include="Dapper.Contrib" Version="2.0.78" />
+    <PackageReference Include="Microsoft.NET.Test.Sdk" Version="17.5.0" />
+    <PackageReference Include="Microsoft.Toolkit.Uwp.Notifications" Version="7.1.3" />
+    <PackageReference Include="Microsoft.Windows.DevHome.SDK" Version="0.100.96" />
+    <PackageReference Include="MSTest.TestAdapter" Version="3.0.2" />
+    <PackageReference Include="MSTest.TestFramework" Version="3.0.2" />
+    <PackageReference Include="Microsoft.WindowsAppSDK" Version="1.2.230313.1" />
+    <PackageReference Include="Microsoft.Windows.CsWinRT" Version="2.0.1" />
+    <PackageReference Include="LibGit2Sharp" Version="0.26.2" />
+    <PackageReference Include="Octokit" Version="5.0.2" />
+  </ItemGroup>
+  <ItemGroup>
+    <ProjectReference Include="..\..\src\GitHubPlugin\GitHubPlugin.csproj" />
+  </ItemGroup>
+  <ItemGroup>
+    <PackageReference Update="Microsoft.CodeAnalysis.NetAnalyzers" Version="7.0.1">
+      <PrivateAssets>all</PrivateAssets>
+      <IncludeAssets>runtime; build; native; contentfiles; analyzers; buildtransitive</IncludeAssets>
+    </PackageReference>
+  </ItemGroup>
+</Project>