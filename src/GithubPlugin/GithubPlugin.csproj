﻿<Project Sdk="Microsoft.NET.Sdk">

  <PropertyGroup>
    <OutputType>Library</OutputType>
    <TargetFramework>net6.0-windows10.0.22000.0</TargetFramework>
    <ImplicitUsings>enable</ImplicitUsings>
    <Nullable>enable</Nullable>
    <SupportedOSPlatformVersion>10.0.17763.0</SupportedOSPlatformVersion>
  </PropertyGroup>

  <ItemGroup>
    <None Remove="Widgets\Templates\GithubIssuesConfigurationTemplate.json" />
    <None Remove="Widgets\Templates\GithubIssuesTemplate.json" />
    <None Remove="Widgets\Templates\GithubLoadingTemplate.json" />
    <None Remove="Widgets\Templates\GithubPullsConfigurationTemplate.json" />
    <None Remove="Widgets\Templates\GithubPullsTemplate.json" />
    <None Remove="Widgets\Templates\GithubSignInTemplate.json" />
  </ItemGroup>

  <ItemGroup>
    <Content Include="Widgets\Templates\GitHubIssuesConfigurationTemplate.json">
      <CopyToOutputDirectory>Always</CopyToOutputDirectory>
    </Content>
    <Content Include="Widgets\Templates\GitHubIssuesTemplate.json">
      <CopyToOutputDirectory>Always</CopyToOutputDirectory>
    </Content>
    <Content Include="Widgets\Templates\GithubLoadingTemplate.json">
      <CopyToOutputDirectory>Always</CopyToOutputDirectory>
    </Content>
    <Content Include="Widgets\Templates\GithubPullsConfigurationTemplate.json">
      <CopyToOutputDirectory>Always</CopyToOutputDirectory>
    </Content>
    <Content Include="Widgets\Templates\GitHubPullsTemplate.json">
      <CopyToOutputDirectory>Always</CopyToOutputDirectory>
    </Content>
    <Content Include="Widgets\Templates\GitHubSignInTemplate.json">
      <CopyToOutputDirectory>Always</CopyToOutputDirectory>
    </Content>
  </ItemGroup>

    <ItemGroup>
        <PackageReference Include="Dapper" Version="2.0.123" />
        <PackageReference Include="Dapper.Contrib" Version="2.0.78" />
        <PackageReference Include="LibGit2Sharp" Version="0.26.2" />
        <PackageReference Include="Microsoft.Data.Sqlite" Version="7.0.4" />
        <PackageReference Include="Microsoft.Toolkit.Uwp.Notifications" Version="7.1.3" />
        <PackageReference Include="Microsoft.Windows.CsWinRT" Version="2.0.1" />
<<<<<<< HEAD
        <PackageReference Include="Microsoft.Windows.DevHome.SDK" Version="0.199.95" />
=======
        <PackageReference Include="Microsoft.Windows.DevHome.SDK" Version="0.100.96" />
>>>>>>> 9284982c
        <PackageReference Include="Microsoft.WindowsAppSDK" Version="1.2.230313.1" />
        <PackageReference Include="Octokit" Version="5.0.2" />
    </ItemGroup>

    <ItemGroup>
        <ProjectReference Include="..\Logging\DevHome.Logging.csproj" />
        <ProjectReference Include="..\Telemetry\GITServices.Telemetry.csproj" />
    </ItemGroup>

    <ItemGroup>
      <Folder Include="Widgets\Assets\" />
    </ItemGroup>

    <ItemGroup>
      <Content Update="Widgets\Assets\gh_logo.jpg">
        <CopyToOutputDirectory>Always</CopyToOutputDirectory>
      </Content>
      <Content Update="Widgets\Assets\screenshot.png">
        <CopyToOutputDirectory>Always</CopyToOutputDirectory>
      </Content>
    </ItemGroup>

    <ItemGroup>
      <PackageReference Update="Microsoft.CodeAnalysis.NetAnalyzers" Version="7.0.1">
        <PrivateAssets>all</PrivateAssets>
        <IncludeAssets>runtime; build; native; contentfiles; analyzers; buildtransitive</IncludeAssets>
      </PackageReference>
    </ItemGroup>

</Project>
<|MERGE_RESOLUTION|>--- conflicted
+++ resolved
@@ -1,82 +1,78 @@
-﻿<Project Sdk="Microsoft.NET.Sdk">
-
-  <PropertyGroup>
-    <OutputType>Library</OutputType>
-    <TargetFramework>net6.0-windows10.0.22000.0</TargetFramework>
-    <ImplicitUsings>enable</ImplicitUsings>
-    <Nullable>enable</Nullable>
-    <SupportedOSPlatformVersion>10.0.17763.0</SupportedOSPlatformVersion>
-  </PropertyGroup>
-
-  <ItemGroup>
-    <None Remove="Widgets\Templates\GithubIssuesConfigurationTemplate.json" />
-    <None Remove="Widgets\Templates\GithubIssuesTemplate.json" />
-    <None Remove="Widgets\Templates\GithubLoadingTemplate.json" />
-    <None Remove="Widgets\Templates\GithubPullsConfigurationTemplate.json" />
-    <None Remove="Widgets\Templates\GithubPullsTemplate.json" />
-    <None Remove="Widgets\Templates\GithubSignInTemplate.json" />
-  </ItemGroup>
-
-  <ItemGroup>
-    <Content Include="Widgets\Templates\GitHubIssuesConfigurationTemplate.json">
-      <CopyToOutputDirectory>Always</CopyToOutputDirectory>
-    </Content>
-    <Content Include="Widgets\Templates\GitHubIssuesTemplate.json">
-      <CopyToOutputDirectory>Always</CopyToOutputDirectory>
-    </Content>
-    <Content Include="Widgets\Templates\GithubLoadingTemplate.json">
-      <CopyToOutputDirectory>Always</CopyToOutputDirectory>
-    </Content>
-    <Content Include="Widgets\Templates\GithubPullsConfigurationTemplate.json">
-      <CopyToOutputDirectory>Always</CopyToOutputDirectory>
-    </Content>
-    <Content Include="Widgets\Templates\GitHubPullsTemplate.json">
-      <CopyToOutputDirectory>Always</CopyToOutputDirectory>
-    </Content>
-    <Content Include="Widgets\Templates\GitHubSignInTemplate.json">
-      <CopyToOutputDirectory>Always</CopyToOutputDirectory>
-    </Content>
-  </ItemGroup>
-
-    <ItemGroup>
-        <PackageReference Include="Dapper" Version="2.0.123" />
-        <PackageReference Include="Dapper.Contrib" Version="2.0.78" />
-        <PackageReference Include="LibGit2Sharp" Version="0.26.2" />
-        <PackageReference Include="Microsoft.Data.Sqlite" Version="7.0.4" />
-        <PackageReference Include="Microsoft.Toolkit.Uwp.Notifications" Version="7.1.3" />
-        <PackageReference Include="Microsoft.Windows.CsWinRT" Version="2.0.1" />
-<<<<<<< HEAD
-        <PackageReference Include="Microsoft.Windows.DevHome.SDK" Version="0.199.95" />
-=======
-        <PackageReference Include="Microsoft.Windows.DevHome.SDK" Version="0.100.96" />
->>>>>>> 9284982c
-        <PackageReference Include="Microsoft.WindowsAppSDK" Version="1.2.230313.1" />
-        <PackageReference Include="Octokit" Version="5.0.2" />
-    </ItemGroup>
-
-    <ItemGroup>
-        <ProjectReference Include="..\Logging\DevHome.Logging.csproj" />
-        <ProjectReference Include="..\Telemetry\GITServices.Telemetry.csproj" />
-    </ItemGroup>
-
-    <ItemGroup>
-      <Folder Include="Widgets\Assets\" />
-    </ItemGroup>
-
-    <ItemGroup>
-      <Content Update="Widgets\Assets\gh_logo.jpg">
-        <CopyToOutputDirectory>Always</CopyToOutputDirectory>
-      </Content>
-      <Content Update="Widgets\Assets\screenshot.png">
-        <CopyToOutputDirectory>Always</CopyToOutputDirectory>
-      </Content>
-    </ItemGroup>
-
-    <ItemGroup>
-      <PackageReference Update="Microsoft.CodeAnalysis.NetAnalyzers" Version="7.0.1">
-        <PrivateAssets>all</PrivateAssets>
-        <IncludeAssets>runtime; build; native; contentfiles; analyzers; buildtransitive</IncludeAssets>
-      </PackageReference>
-    </ItemGroup>
-
-</Project>
+﻿<Project Sdk="Microsoft.NET.Sdk">
+
+  <PropertyGroup>
+    <OutputType>Library</OutputType>
+    <TargetFramework>net6.0-windows10.0.22000.0</TargetFramework>
+    <ImplicitUsings>enable</ImplicitUsings>
+    <Nullable>enable</Nullable>
+    <SupportedOSPlatformVersion>10.0.17763.0</SupportedOSPlatformVersion>
+  </PropertyGroup>
+
+  <ItemGroup>
+    <None Remove="Widgets\Templates\GithubIssuesConfigurationTemplate.json" />
+    <None Remove="Widgets\Templates\GithubIssuesTemplate.json" />
+    <None Remove="Widgets\Templates\GithubLoadingTemplate.json" />
+    <None Remove="Widgets\Templates\GithubPullsConfigurationTemplate.json" />
+    <None Remove="Widgets\Templates\GithubPullsTemplate.json" />
+    <None Remove="Widgets\Templates\GithubSignInTemplate.json" />
+  </ItemGroup>
+
+  <ItemGroup>
+    <Content Include="Widgets\Templates\GitHubIssuesConfigurationTemplate.json">
+      <CopyToOutputDirectory>Always</CopyToOutputDirectory>
+    </Content>
+    <Content Include="Widgets\Templates\GitHubIssuesTemplate.json">
+      <CopyToOutputDirectory>Always</CopyToOutputDirectory>
+    </Content>
+    <Content Include="Widgets\Templates\GithubLoadingTemplate.json">
+      <CopyToOutputDirectory>Always</CopyToOutputDirectory>
+    </Content>
+    <Content Include="Widgets\Templates\GithubPullsConfigurationTemplate.json">
+      <CopyToOutputDirectory>Always</CopyToOutputDirectory>
+    </Content>
+    <Content Include="Widgets\Templates\GitHubPullsTemplate.json">
+      <CopyToOutputDirectory>Always</CopyToOutputDirectory>
+    </Content>
+    <Content Include="Widgets\Templates\GitHubSignInTemplate.json">
+      <CopyToOutputDirectory>Always</CopyToOutputDirectory>
+    </Content>
+  </ItemGroup>
+
+    <ItemGroup>
+        <PackageReference Include="Dapper" Version="2.0.123" />
+        <PackageReference Include="Dapper.Contrib" Version="2.0.78" />
+        <PackageReference Include="LibGit2Sharp" Version="0.26.2" />
+        <PackageReference Include="Microsoft.Data.Sqlite" Version="7.0.4" />
+        <PackageReference Include="Microsoft.Toolkit.Uwp.Notifications" Version="7.1.3" />
+        <PackageReference Include="Microsoft.Windows.CsWinRT" Version="2.0.1" />
+        <PackageReference Include="Microsoft.Windows.DevHome.SDK" Version="0.100.96" />
+        <PackageReference Include="Microsoft.WindowsAppSDK" Version="1.2.230313.1" />
+        <PackageReference Include="Octokit" Version="5.0.2" />
+    </ItemGroup>
+
+    <ItemGroup>
+        <ProjectReference Include="..\Logging\DevHome.Logging.csproj" />
+        <ProjectReference Include="..\Telemetry\GITServices.Telemetry.csproj" />
+    </ItemGroup>
+
+    <ItemGroup>
+      <Folder Include="Widgets\Assets\" />
+    </ItemGroup>
+
+    <ItemGroup>
+      <Content Update="Widgets\Assets\gh_logo.jpg">
+        <CopyToOutputDirectory>Always</CopyToOutputDirectory>
+      </Content>
+      <Content Update="Widgets\Assets\screenshot.png">
+        <CopyToOutputDirectory>Always</CopyToOutputDirectory>
+      </Content>
+    </ItemGroup>
+
+    <ItemGroup>
+      <PackageReference Update="Microsoft.CodeAnalysis.NetAnalyzers" Version="7.0.1">
+        <PrivateAssets>all</PrivateAssets>
+        <IncludeAssets>runtime; build; native; contentfiles; analyzers; buildtransitive</IncludeAssets>
+      </PackageReference>
+    </ItemGroup>
+
+</Project>